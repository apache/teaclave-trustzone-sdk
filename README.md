# Teaclave TrustZone SDK

[![License](https://img.shields.io/badge/license-Apache-green.svg)](LICENSE)
[![Release](https://img.shields.io/github/v/tag/apache/incubator-teaclave-trustzone-sdk?label=release&sort=semver)](https://github.com/apache/incubator-teaclave-trustzone-sdk/releases)
[![Homepage](https://img.shields.io/badge/site-homepage-blue)](https://teaclave.apache.org/)

Teaclave TrustZone SDK (Rust OP-TEE TrustZone SDK) provides abilities to build
safe TrustZone applications in Rust. The SDK is based on the
[OP-TEE](https://www.op-tee.org/) project which follows
[GlobalPlatform](https://globalplatform.org/) TEE specifications and provides
ergonomic APIs. In addition, it enables capability to write TrustZone
applications with Rust's standard library and many third-party libraries (i.e.,
crates). Teaclave TrustZone SDK is a sub-project of [Apache Teaclave
(incubating)](https://teaclave.apache.org/).

## Getting started

### Quick start with the OP-TEE Repo for QEMUv8

Teaclave TrustZone SDK has been integrated into the OP-TEE Repo since OP-TEE
Release 3.15.0 (18/Oct/21). The aarch64 Rust examples are built and installed
into OP-TEE's default filesystem for QEMUv8. Follow [this
documentation](https://optee.readthedocs.io/en/latest/building/optee_with_rust.html)
to set up the OP-TEE repo and try the Rust examples!

### Develop your trusted applications in Rust

The OP-TEE libraries are needed when building Rust applications, so you should
finish the `Quick start with the OP-TEE Repo for QEMUv8` part first. Then
initialize the building environment in Teaclave TrustZone SDK, build Rust
applications and copy them into the target's filesystem.

#### 1. Update the project 

Teaclave TrustZone SDK is located in `YOUR_OPTEE_DIR/optee_rust/`.Teaclave
TrustZone SDK in OP-TEE repo is pinned to the release version. Alternatively,
you can try the develop version using `git pull`:

```
$ cd [YOUR_OPTEE_DIR]/optee_rust/
$ git pull github master
```

#### 2. Install Rust environment and initialize related submodules

* Set the OP-TEE root directory:

``` sh
$ export OPTEE_DIR=[YOUR_OPTEE_DIR]
```

* Run the script as follows to install Rust environment and initialize
  submodules:

```
$ ./setup.sh
```

#### 3. Set environment variables

Before building examples, the environment should be properly setup.

``` sh
$ source environment
```

By default, the target platform is `aarch64`. If you want to build for the `arm`
target, you can setup `ARCH` before `source environment`:

```sh
$ export ARCH=arm
$ source environment
```

#### 4. Build Rust applications

<<<<<<< HEAD
Before building built-in rust examples, you need to build OP-TEE libraries
using:
=======
Before building built-in rust examples, you need to build OP-TEE libraries using:
>>>>>>> a7442107

``` sh
$ make optee
```

Run this command to build all Rust examples:

``` sh
$ make examples
```

Or build your own CA and TA:

```
$ make -C examples/[YOUR_APPLICATION]
```

#### 5. Run Rust applications

The shared folder is needed to share CAs and TAs with the QEMU guest system.
Recompile QEMU in OP-TEE to enable QEMU virtfs:

```
$ (cd $OPTEE_DIR/build && make QEMU_VIRTFS_ENABLE=y qemu)
```

Note: the path `/project/root/dir/` should be replaced as the root directory of
your local project "Teaclave TrustZone SDK". Copy all the Rust examples or your
own applications to the shared folder:

```sh
$ mkdir shared_folder
$ (cd /project/root/dir/ && make examples-install)
$ cp -r /project/root/dir/out/* shared_folder/
```

Run QEMU.

```sh
$ (cd $OPTEE_DIR/build && make run-only QEMU_VIRTFS_ENABLE=y
QEMU_VIRTFS_HOST_DIR=$(pwd)/shared_folder)
```

After the QEMU has been booted, you need to mount the shared folder in QEMU
guest system (username: root), in order to access the compiled CA/TA from QEMU.
Run the command as follows in the QEMU guest terminal:

```sh
$ mkdir shared && mount -t 9p -o trans=virtio host shared
```

Then run CA and TA as 
[this documentation](https://optee.readthedocs.io/en/latest/building/optee_with_rust.html)
 describes.

## Use OP-TEE libraries as submodules

If you are building trusted applications for other platforms ([platforms OP-TEE
supported](https://optee.readthedocs.io/en/latest/general/platforms.html)). QEMU
and the filesystem in OP-TEE repo are not needed.  You can follow these steps to
clone the project and build applications independently from the complete OP-TEE
repo. In this case, the necessary OP-TEE libraries are initialized in the setup
process.

#### 1. Clone the project and install building dependencies

The complete list of prerequisites can be found here: [OP-TEE
Prerequisites](https://optee.readthedocs.io/en/latest/building/prerequisites.html).

Alternatively, you can use a docker container built with our
[Dockerfile](Dockerfile).

``` sh
# install dependencies
$ sudo apt-get install android-tools-adb android-tools-fastboot autoconf \
	automake bc bison build-essential ccache cscope curl device-tree-compiler \
	expect flex ftp-upload gdisk iasl libattr1-dev libc6:i386 libcap-dev \
	libfdt-dev libftdi-dev libglib2.0-dev libhidapi-dev libncurses5-dev \
	libpixman-1-dev libssl-dev libstdc++6:i386 libtool libz1:i386 make \
	mtools netcat python-crypto python3-crypto python-pyelftools \
	python3-pycryptodome python3-pyelftools python-serial python3-serial \
	rsync unzip uuid-dev xdg-utils xterm xz-utils zlib1g-dev
```
<<<<<<< HEAD

After installing dependencies or building the Docker image, fetch the source code from the official GitHub repository:

=======

After installing dependencies or building the Docker container, fetch the source code from the official GitHub repository:

>>>>>>> a7442107
``` sh
# clone the project
$ git clone https://github.com/apache/incubator-teaclave-trustzone-sdk.git
$ cd incubator-teaclave-trustzone-sdk
```

#### 2. Set your OP-TEE directory

* By default, the `OPTEE_DIR` is
  `incubator-teaclave-trustzone-sdk/optee/`.OP-TEE submodules (`optee_os`,
`optee_client` and` build`) will be initialized automatically in `setup.sh`. If
you already have [OP-TEE repository](https://github.com/OP-TEE)  cloned
somewhere, you can set OP-TEE root directory:

``` sh
$ export OPTEE_DIR=[YOUR_OPTEE_DIR]
```

Note that your OPTEE root directory should have `build/`, `optee_os/` and 
`optee_client/` as sub-directory.

* Run the script as follows to install Rust environment and set up submodules.

```
$ ./setup.sh
```

#### 3. Set environment, and build

Follow the steps described in [Getting Started - Set environment
variables](#3-set-environment-variables) and  [Getting Started - Build Rust
applications](#4-build-rust-applications) to set the environment and build both
the  OP-TEE libraries and the Rust examples. Besides, you can collect all
example CAs and TAs to `/incubator-teaclave-trustzone-sdk/out`:

```sh
$ make examples-install
```

#### 4. Run Rust examples

Copy the applications to your platform and run.


## Documentation

- [Overview of OP-TEE Rust
  Examples](https://teaclave.apache.org/trustzone-sdk-docs/overview-of-optee-rust-examples/)
- [Debugging OP-TEE
  TA](https://teaclave.apache.org/trustzone-sdk-docs/debugging-optee-ta.md/)
- [Host API
  Reference](https://teaclave.apache.org/api-docs/trustzone-sdk/optee-teec/)
- [TA API
  Reference](https://teaclave.apache.org/api-docs/trustzone-sdk/optee-utee/)

## Publication

More details about the design and implementation can be found in our paper
published in ACSAC 2020:
[RusTEE: Developing Memory-Safe ARM TrustZone
Applications](https://csis.gmu.edu/ksun/publications/ACSAC20_RusTEE_2020.pdf).
Here is the BiBTeX record for your reference.

```
@inproceedings{wan20rustee,
    author    = "Shengye Wan and Mingshen Sun and Kun Sun and Ning Zhang and Xu
He",
    title     = "{RusTEE: Developing Memory-Safe ARM TrustZone Applications}",
    booktitle = "Proceedings of the 36th Annual Computer Security Applications
Conference",
    series    = "ACSAC '20",
    year      = "2020",
    month     = "12",
}
```

## Contributing

Teaclave is open source in [The Apache
Way](https://www.apache.org/theapacheway/),
we aim to create a project that is maintained and owned by the community. All
kinds of contributions are welcome.
Thanks to our [contributors](https://teaclave.apache.org/contributors/).

## Community

- Join us on our [mailing
  list](https://lists.apache.org/list.html?dev@teaclave.apache.org).
- Follow us at [@ApacheTeaclave](https://twitter.com/ApacheTeaclave).
- See [more](https://teaclave.apache.org/community/).<|MERGE_RESOLUTION|>--- conflicted
+++ resolved
@@ -8,7 +8,7 @@
 safe TrustZone applications in Rust. The SDK is based on the
 [OP-TEE](https://www.op-tee.org/) project which follows
 [GlobalPlatform](https://globalplatform.org/) TEE specifications and provides
-ergonomic APIs. In addition, it enables capability to write TrustZone
+ergonomic APIs. In addition, it enables the capability to write TrustZone
 applications with Rust's standard library and many third-party libraries (i.e.,
 crates). Teaclave TrustZone SDK is a sub-project of [Apache Teaclave
 (incubating)](https://teaclave.apache.org/).
@@ -32,7 +32,7 @@
 
 #### 1. Update the project 
 
-Teaclave TrustZone SDK is located in `YOUR_OPTEE_DIR/optee_rust/`.Teaclave
+Teaclave TrustZone SDK is located in `YOUR_OPTEE_DIR/optee_rust/`. Teaclave
 TrustZone SDK in OP-TEE repo is pinned to the release version. Alternatively,
 you can try the develop version using `git pull`:
 
@@ -74,12 +74,7 @@
 
 #### 4. Build Rust applications
 
-<<<<<<< HEAD
-Before building built-in rust examples, you need to build OP-TEE libraries
-using:
-=======
-Before building built-in rust examples, you need to build OP-TEE libraries using:
->>>>>>> a7442107
+Before building rust examples, you need to build OP-TEE libraries using:
 
 ``` sh
 $ make optee
@@ -100,7 +95,7 @@
 #### 5. Run Rust applications
 
 The shared folder is needed to share CAs and TAs with the QEMU guest system.
-Recompile QEMU in OP-TEE to enable QEMU virtfs:
+Recompile QEMU in OP-TEE to enable QEMU VirtFS:
 
 ```
 $ (cd $OPTEE_DIR/build && make QEMU_VIRTFS_ENABLE=y qemu)
@@ -163,15 +158,9 @@
 	python3-pycryptodome python3-pyelftools python-serial python3-serial \
 	rsync unzip uuid-dev xdg-utils xterm xz-utils zlib1g-dev
 ```
-<<<<<<< HEAD
 
 After installing dependencies or building the Docker image, fetch the source code from the official GitHub repository:
 
-=======
-
-After installing dependencies or building the Docker container, fetch the source code from the official GitHub repository:
-
->>>>>>> a7442107
 ``` sh
 # clone the project
 $ git clone https://github.com/apache/incubator-teaclave-trustzone-sdk.git
